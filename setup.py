from setuptools import setup, find_packages

with open("README.md") as README:
    readme = str(README.read())

with open("requirements.txt") as reqs:
    lines = reqs.read().split("\n")
    install_requires = [line for line in lines if line]

setup(
    name="pewanalytics",
<<<<<<< HEAD
    version="1.1.1.dev2",
=======
    version="1.1.2.dev0",
>>>>>>> 4208ac81
    description="Utilities for text processing and statistical analysis from Pew Research Center",
    long_description=readme,
    long_description_content_type="text/markdown",
    url="https://github.com/pewresearch/pewanalytics",
    author="Pew Research Center",
    author_email="info@pewresearch.org",
    install_requires=install_requires,
    packages=find_packages(exclude=["contrib", "docs", "tests"]),
    include_package_data=True,
    keywords="statistics, nlp, text analysis, text processing, sampling, pew pew pew",
    license="GPLv2+",
    classifiers=[
        # https://pypi.python.org/pypi?%3Aaction=list_classifiers
        "Development Status :: 5 - Production/Stable",
        # "Development Status :: 6 - Mature",
        # "Development Status :: 7 - Inactive",
        "Environment :: Console",
        "Intended Audience :: Developers",
        "Intended Audience :: Education",
        "Intended Audience :: Information Technology",
        "Intended Audience :: Science/Research",
        "License :: OSI Approved :: GNU General Public License v2 or later (GPLv2+)",
        "Operating System :: OS Independent",
        "Programming Language :: Python :: 3.7",
        "Programming Language :: Python :: 3.8",
        "Programming Language :: Python :: 3.9",
        "Programming Language :: Python",
        "Topic :: Software Development :: Libraries :: Python Modules",
        "Topic :: Utilities",
    ],
)<|MERGE_RESOLUTION|>--- conflicted
+++ resolved
@@ -9,11 +9,7 @@
 
 setup(
     name="pewanalytics",
-<<<<<<< HEAD
-    version="1.1.1.dev2",
-=======
     version="1.1.2.dev0",
->>>>>>> 4208ac81
     description="Utilities for text processing and statistical analysis from Pew Research Center",
     long_description=readme,
     long_description_content_type="text/markdown",
